[build-system]
requires = ["maturin==1.7.6"]
build-backend = "maturin"

[project]
name = "stretchable"
requires-python = ">=3.10"
keywords = ["flexbox", "grid", "block", "stretch", "css", "layout"]
classifiers = [
    "Development Status :: 5 - Production/Stable",
    "License :: OSI Approved :: MIT License",
    "Intended Audience :: Developers",
    "Programming Language :: Python :: 3.8",
    "Programming Language :: Python :: 3.9",
    "Programming Language :: Python :: 3.10",
    "Programming Language :: Python :: 3.11",
    "Programming Language :: Python :: 3.12",
    "Programming Language :: Python :: 3.13",
    "Programming Language :: Rust",
    "Programming Language :: Python :: Implementation :: CPython",
    "Programming Language :: Python :: Implementation :: PyPy",
    "Operating System :: OS Independent",
    "Typing :: Typed",
]
dependencies = [
<<<<<<< HEAD
    "attrs>=24.0,<25.0",
    "tinycss2>=1.4,<2.0",
    "lxml>=5.3.0,<6.0",
=======
    "attrs>=23.1,<26.0",
>>>>>>> e085cfe8
    ]

[tool.maturin]
python-source = "src"
module-name = "stretchable.taffylib"

[project.optional-dependencies]
build = [
    "maturin==1.7.6",
    "build",
    "twine",
]
test = [
    "pytest",
    "pytest-cache",
    "pytest-cov",
    "pytest-html",
    "hypothesis",
    "selenium",
    ]
docs = [
    "sphinx",
    "myst-parser",
    "furo",
    "sphinx-copybutton",
    "sphinx-autobuild",
    "sphinx-autodoc-typehints",
    "sphinx_design>=0.5,<1.0",
    "sphinxcontrib-mermaid>=0.9.2,<1.0",
]

[project.urls]
Homepage = "https://stretchable.readthedocs.io/en/latest/"
Documentation = "https://stretchable.readthedocs.io/en/latest/"
Source = "https://github.com/mortencombat/stretchable"
Tracker = "https://github.com/mortencombat/stretchable/issues"

[tool.pytest.ini_options]
markers = [
    "critical: marks tests as critical (run first, fail fast)",
]<|MERGE_RESOLUTION|>--- conflicted
+++ resolved
@@ -23,13 +23,9 @@
     "Typing :: Typed",
 ]
 dependencies = [
-<<<<<<< HEAD
-    "attrs>=24.0,<25.0",
+    "attrs>=23.1,<26.0",
     "tinycss2>=1.4,<2.0",
     "lxml>=5.3.0,<6.0",
-=======
-    "attrs>=23.1,<26.0",
->>>>>>> e085cfe8
     ]
 
 [tool.maturin]
