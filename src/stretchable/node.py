--- conflicted
+++ resolved
@@ -48,7 +48,6 @@
 
     node = nodes[context]
 
-<<<<<<< HEAD
     known_dimensions = SizePoints(width=known_width, height=known_height)
     available_space = SizeAvailableSpace(
         LengthAvailableSpace.from_dict(available_width),
@@ -62,9 +61,6 @@
         result.height.value if result.height else NAN,
     )
 
-
-=======
->>>>>>> 5e671067
 class Edge(StrEnum):
     """Describes which edge of a node a given :py:obj:`Box` corresponds to. See the :doc:`glossary` for a description of the box model and the different boxes."""
 
